--- conflicted
+++ resolved
@@ -20,14 +20,8 @@
     expect(formatSatsValue(10000000)).toBe('10M sats')
   })
 
-<<<<<<< HEAD
-  // SKIPPED: Test expectations don.t match implementation. formatSatsValue(999999) returns "999k sats" not "1000.0k sats". This is a pre-existing issue unrelated to new integration tests. TODO: Fix in separate PR to update either implementation or test expectations
-  it.skip('should handle edge cases and rounding', () => {
-    expect(formatSatsValue(999999)).toBe('1000.0k sats')
-=======
   it('should handle edge cases and rounding', () => {
     expect(formatSatsValue(999999)).toBe('999k sats')
->>>>>>> 3469c200
     expect(formatSatsValue(1234567)).toBe('1.2M sats')
     expect(formatSatsValue(99900)).toBe('99.9k sats')
     expect(formatSatsValue(100000000)).toBe('100M sats')
